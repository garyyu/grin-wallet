// Copyright 2019 The Grin Developers
//
// Licensed under the Apache License, Version 2.0 (the "License");
// you may not use this file except in compliance with the License.
// You may obtain a copy of the License at
//
//     http://www.apache.org/licenses/LICENSE-2.0
//
// Unless required by applicable law or agreed to in writing, software
// distributed under the License is distributed on an "AS IS" BASIS,
// WITHOUT WARRANTIES OR CONDITIONS OF ANY KIND, either express or implied.
// See the License for the specific language governing permissions and
// limitations under the License.

//! This module contains old slate versions and conversions to the newest slate version
//! Used for serialization and deserialization of slates in a backwards compatible way.
//! Versions earlier than V2 are removed for the 2.0.0 release, but versioning code
//! remains for future needs

use crate::slate::Slate;
<<<<<<< HEAD
use crate::slate_versions::v2::SlateV2;
=======
use crate::slate_versions::v2::{CoinbaseV2, SlateV2};
use crate::slate_versions::v3::{CoinbaseV3, SlateV3};
use crate::types::CbData;

pub mod ser;
>>>>>>> 99ef9014

#[allow(missing_docs)]
pub mod v2;
#[allow(missing_docs)]
pub mod v3;

/// The most recent version of the slate
pub const CURRENT_SLATE_VERSION: u16 = 3;

/// The grin block header this slate is intended to be compatible with
<<<<<<< HEAD
pub const GRIN_BLOCK_HEADER_VERSION: u16 = 2;
=======
pub const GRIN_BLOCK_HEADER_VERSION: u16 = 3;
>>>>>>> 99ef9014

/// Existing versions of the slate
#[derive(EnumIter, Serialize, Deserialize, Clone, Debug, PartialEq, PartialOrd, Eq, Ord)]
pub enum SlateVersion {
<<<<<<< HEAD
	/// V2 (most current)
=======
	/// V3 (most current)
	V3,
	/// V2 (2.0.0 - Onwards)
>>>>>>> 99ef9014
	V2,
}

#[derive(Debug, Serialize, Deserialize)]
#[serde(untagged)]
/// Versions are ordered newest to oldest so serde attempts to
/// deserialize newer versions first, then falls back to older versions.
pub enum VersionedSlate {
<<<<<<< HEAD
	/// Current (Grin 1.1.0 - 2.x (current))
=======
	/// Current (3.0.0 Onwards )
	V3(SlateV3),
	/// V2 (2.0.0 - Onwards)
>>>>>>> 99ef9014
	V2(SlateV2),
}

impl VersionedSlate {
	/// Return slate version
	pub fn version(&self) -> SlateVersion {
		match *self {
			VersionedSlate::V3(_) => SlateVersion::V3,
			VersionedSlate::V2(_) => SlateVersion::V2,
		}
	}

	/// convert this slate type to a specified older version
	pub fn into_version(slate: Slate, version: SlateVersion) -> VersionedSlate {
		match version {
<<<<<<< HEAD
			SlateVersion::V2 => VersionedSlate::V2(slate.into()),
			// Left here as a reminder of what needs to be inserted on
			// the release of a new slate
			/*SlateVersion::V0 => {
				let s = SlateV2::from(slate);
				let s = SlateV1::from(s);
				let s = SlateV0::from(s);
				VersionedSlate::V0(s)
			}*/
=======
			SlateVersion::V3 => VersionedSlate::V3(slate.into()),
			// Left here as a reminder of what needs to be inserted on
			// the release of a new slate
			SlateVersion::V2 => {
				let s = SlateV3::from(slate);
				let s = SlateV2::from(&s);
				VersionedSlate::V2(s)
			}
>>>>>>> 99ef9014
		}
	}
}

impl From<VersionedSlate> for Slate {
	fn from(slate: VersionedSlate) -> Slate {
		match slate {
			VersionedSlate::V3(s) => {
				let s = SlateV3::from(s);
				Slate::from(s)
<<<<<<< HEAD
			} // Again, left in as a reminder
			  /*VersionedSlate::V0(s) => {
				  let s = SlateV0::from(s);
				  let s = SlateV1::from(s);
				  let s = SlateV2::from(s);
				  Slate::from(s)
			  }*/
=======
			}
			VersionedSlate::V2(s) => {
				let s = SlateV3::from(s);
				Slate::from(s)
			}
>>>>>>> 99ef9014
		}
	}
}

#[derive(Deserialize, Serialize)]
#[serde(untagged)]
/// Versions are ordered newest to oldest so serde attempts to
/// deserialize newer versions first, then falls back to older versions.
pub enum VersionedCoinbase {
	/// Current supported coinbase version.
	V3(CoinbaseV3),
	/// Previous
	V2(CoinbaseV2),
}

impl VersionedCoinbase {
	/// convert this coinbase data to a specific versioned representation for the json api.
	pub fn into_version(cb: CbData, version: SlateVersion) -> VersionedCoinbase {
		match version {
			SlateVersion::V3 => VersionedCoinbase::V3(cb.into()),
			SlateVersion::V2 => VersionedCoinbase::V2(cb.into()),
		}
	}
}<|MERGE_RESOLUTION|>--- conflicted
+++ resolved
@@ -18,15 +18,11 @@
 //! remains for future needs
 
 use crate::slate::Slate;
-<<<<<<< HEAD
-use crate::slate_versions::v2::SlateV2;
-=======
 use crate::slate_versions::v2::{CoinbaseV2, SlateV2};
 use crate::slate_versions::v3::{CoinbaseV3, SlateV3};
 use crate::types::CbData;
 
 pub mod ser;
->>>>>>> 99ef9014
 
 #[allow(missing_docs)]
 pub mod v2;
@@ -37,22 +33,14 @@
 pub const CURRENT_SLATE_VERSION: u16 = 3;
 
 /// The grin block header this slate is intended to be compatible with
-<<<<<<< HEAD
-pub const GRIN_BLOCK_HEADER_VERSION: u16 = 2;
-=======
 pub const GRIN_BLOCK_HEADER_VERSION: u16 = 3;
->>>>>>> 99ef9014
 
 /// Existing versions of the slate
 #[derive(EnumIter, Serialize, Deserialize, Clone, Debug, PartialEq, PartialOrd, Eq, Ord)]
 pub enum SlateVersion {
-<<<<<<< HEAD
-	/// V2 (most current)
-=======
 	/// V3 (most current)
 	V3,
 	/// V2 (2.0.0 - Onwards)
->>>>>>> 99ef9014
 	V2,
 }
 
@@ -61,13 +49,9 @@
 /// Versions are ordered newest to oldest so serde attempts to
 /// deserialize newer versions first, then falls back to older versions.
 pub enum VersionedSlate {
-<<<<<<< HEAD
-	/// Current (Grin 1.1.0 - 2.x (current))
-=======
 	/// Current (3.0.0 Onwards )
 	V3(SlateV3),
 	/// V2 (2.0.0 - Onwards)
->>>>>>> 99ef9014
 	V2(SlateV2),
 }
 
@@ -83,17 +67,6 @@
 	/// convert this slate type to a specified older version
 	pub fn into_version(slate: Slate, version: SlateVersion) -> VersionedSlate {
 		match version {
-<<<<<<< HEAD
-			SlateVersion::V2 => VersionedSlate::V2(slate.into()),
-			// Left here as a reminder of what needs to be inserted on
-			// the release of a new slate
-			/*SlateVersion::V0 => {
-				let s = SlateV2::from(slate);
-				let s = SlateV1::from(s);
-				let s = SlateV0::from(s);
-				VersionedSlate::V0(s)
-			}*/
-=======
 			SlateVersion::V3 => VersionedSlate::V3(slate.into()),
 			// Left here as a reminder of what needs to be inserted on
 			// the release of a new slate
@@ -102,7 +75,6 @@
 				let s = SlateV2::from(&s);
 				VersionedSlate::V2(s)
 			}
->>>>>>> 99ef9014
 		}
 	}
 }
@@ -113,21 +85,11 @@
 			VersionedSlate::V3(s) => {
 				let s = SlateV3::from(s);
 				Slate::from(s)
-<<<<<<< HEAD
-			} // Again, left in as a reminder
-			  /*VersionedSlate::V0(s) => {
-				  let s = SlateV0::from(s);
-				  let s = SlateV1::from(s);
-				  let s = SlateV2::from(s);
-				  Slate::from(s)
-			  }*/
-=======
 			}
 			VersionedSlate::V2(s) => {
 				let s = SlateV3::from(s);
 				Slate::from(s)
 			}
->>>>>>> 99ef9014
 		}
 	}
 }
