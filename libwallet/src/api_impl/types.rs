// Copyright 2019 The Grin Developers
//
// Licensed under the Apache License, Version 2.0 (the "License");
// you may not use this file except in compliance with the License.
// You may obtain a copy of the License at
//
//     http://www.apache.org/licenses/LICENSE-2.0
//
// Unless required by applicable law or agreed to in writing, software
// distributed under the License is distributed on an "AS IS" BASIS,
// WITHOUT WARRANTIES OR CONDITIONS OF ANY KIND, either express or implied.
// See the License for the specific language governing permissions and
// limitations under the License.

//! Types specific to the wallet api, mostly argument serialization

use crate::grin_core::libtx::secp_ser;
use crate::grin_keychain::Identifier;
use crate::grin_util::secp::pedersen;
use crate::proof::proofaddress;
use crate::proof::proofaddress::ProvableAddress;
use crate::slate_versions::SlateVersion;
use crate::types::OutputData;

/// Send TX API Args
// TODO: This is here to ensure the legacy V1 API remains intact
// remove this when v1 api is removed
#[derive(Clone, Serialize, Deserialize)]
pub struct SendTXArgs {
    /// amount to send
    pub amount: u64,
    /// minimum confirmations
    pub minimum_confirmations: u64,
    /// payment method
    pub method: String,
    /// destination url
    pub dest: String,
    /// Max number of outputs
    pub max_outputs: usize,
    /// Number of change outputs to generate
    pub num_change_outputs: usize,
    /// whether to use all outputs (combine)
    pub selection_strategy_is_use_all: bool,
    /// Optional message, that will be signed
    pub message: Option<String>,
    /// Optional slate version to target when sending
    pub target_slate_version: Option<u16>,
}

/// V2 Init / Send TX API Args
#[derive(Clone, Serialize, Deserialize)]
pub struct InitTxArgs {
    /// The human readable account name from which to draw outputs
    /// for the transaction, overriding whatever the active account is as set via the
    /// [`set_active_account`](../grin_wallet_api/owner/struct.Owner.html#method.set_active_account) method.
    ///
    #[serde(default)]
    pub src_acct_name: Option<String>,
    #[serde(with = "secp_ser::string_or_u64")]
    /// The amount to send, in nanogrins. (`1 G = 1_000_000_000nG`)
    pub amount: u64,
    #[serde(with = "secp_ser::string_or_u64")]
    /// The minimum number of confirmations an output
    /// should have in order to be included in the transaction.
    #[serde(default = "InitTxArgs::default_minimum_confirmations")]
    pub minimum_confirmations: u64,
    /// By default, the wallet selects as many inputs as possible in a
    /// transaction, to reduce the Output set and the fees. The wallet will attempt to spend
    /// include up to `max_outputs` in a transaction, however if this is not enough to cover
    /// the whole amount, the wallet will include more outputs. This parameter should be considered
    /// a soft limit.
    #[serde(default = "InitTxArgs::default_max_outputs")]
    pub max_outputs: u32,
    /// The target number of change outputs to create in the transaction.
    /// The actual number created will be `num_change_outputs` + whatever remainder is needed.
    #[serde(default = "InitTxArgs::default_num_change_outputs")]
    pub num_change_outputs: u32,
    /// If `true`, attempt to use up as many outputs as
    /// possible to create the transaction, up the 'soft limit' of `max_outputs`. This helps
    /// to reduce the size of the UTXO set and the amount of data stored in the wallet, and
    /// minimizes fees. This will generally result in many inputs and a large change output(s),
    /// usually much larger than the amount being sent. If `false`, the transaction will include
    /// as many outputs as are needed to meet the amount, (and no more) starting with the smallest
    /// value outputs.
    #[serde(default = "InitTxArgs::default_selection_strategy_is_use_all")]
    pub selection_strategy_is_use_all: bool,
    /// An optional participant message to include alongside the sender's public
    /// ParticipantData within the slate. This message will include a signature created with the
    /// sender's private excess value, and will be publically verifiable. Note this message is for
    /// the convenience of the participants during the exchange; it is not included in the final
    /// transaction sent to the chain. The message will be truncated to 256 characters.
    #[serde(default)]
    pub message: Option<String>,
    /// Optionally set the output target slate version (acceptable
    /// down to the minimum slate version compatible with the current. If `None` the slate
    /// is generated with the latest version.
    #[serde(default)]
    pub target_slate_version: Option<u16>,
    /// Number of blocks from current after which TX should be ignored
    #[serde(with = "secp_ser::opt_string_or_u64")]
    #[serde(default)]
    pub ttl_blocks: Option<u64>,
    /// If set, require a payment proof for the particular recipient
    #[serde(
    serialize_with = "proofaddress::option_as_string",
    deserialize_with = "proofaddress::option_proof_address_from_string"
    )]
    #[serde(default)]
    pub payment_proof_recipient_address: Option<ProvableAddress>,
    /// address of another party to store in tx history.
    #[serde(default)]
    pub address: Option<String>,
    /// If true, just return an estimate of the resulting slate, containing fees and amounts
    /// locked without actually locking outputs or creating the transaction. Note if this is set to
    /// 'true', the amount field in the slate will contain the total amount locked, not the provided
    /// transaction amount
    #[serde(default)]
    pub estimate_only: Option<bool>,
    /// If true, exclude change outputs from minimum_confirmation settings. Instead --min_conf_change_outputs
    /// will be used for the minimum_confirmation value for all change_outputs. All non change outputs will continue
    /// to use the --min_conf parameter.
    #[serde(default)]
    pub exclude_change_outputs: Option<bool>,
    /// The minimum number of confirmations an output that is a change output
    /// should have in order to be included in the transaction.
    /// This parameter is only used if exclude_change_outputs is true.
    #[serde(default = "InitTxArgs::default_change_output_minimum_confirmations")]
    pub minimum_confirmations_change_outputs: u64,
    /// Sender arguments. If present, the underlying function will also attempt to send the
    /// transaction to a destination and optionally finalize the result
    #[serde(default)]
    pub send_args: Option<InitTxSendArgs>,
}

/// Send TX API Args, for convenience functionality that inits the transaction and sends
/// in one go
#[derive(Clone, Serialize, Deserialize)]
pub struct InitTxSendArgs {
    /// The transaction method. Can currently be 'http' or 'keybase'.
    pub method: String,
    /// The destination, contents will depend on the particular method
    pub dest: String,
    /// receiver wallet apisecret. Applicable to http/https address only
    #[serde(default)]
    pub apisecret: Option<String>,
    /// Whether to finalize the result immediately if the send was successful
    #[serde(default = "InitTxSendArgs::default_finalize")]
    pub finalize: bool,
    /// Whether to post the transasction if the send and finalize were successful
    #[serde(default = "InitTxSendArgs::default_post_tx")]
    pub post_tx: bool,
    /// Whether to use dandelion when posting. If false, skip the dandelion relay
    #[serde(default = "InitTxSendArgs::default_fluff")]
    pub fluff: bool,
}

impl Default for InitTxArgs {
    fn default() -> InitTxArgs {
        InitTxArgs {
            src_acct_name: None,
            amount: 0,
            minimum_confirmations: 10,
            max_outputs: 500,
            num_change_outputs: 1,
            selection_strategy_is_use_all: true,
            message: None,
            target_slate_version: None,
            ttl_blocks: None,
            estimate_only: Some(false),
            payment_proof_recipient_address: None,
            address: None,
            exclude_change_outputs: Some(false),
            minimum_confirmations_change_outputs: 1,
            send_args: None,
        }
    }
}

impl InitTxArgs {
    fn default_change_output_minimum_confirmations() -> u64 {
        1
    }
    fn default_minimum_confirmations() -> u64 {
        10
    }
    fn default_max_outputs() -> u32 {
        500
    }
    fn default_num_change_outputs() -> u32 {
        1
    }
    fn default_selection_strategy_is_use_all() -> bool {
        false
    }
}

impl InitTxSendArgs {
    fn default_finalize() -> bool {
        true
    }
    fn default_post_tx() -> bool {
        true
    }
    fn default_fluff() -> bool {
        true
    }
}

/// V2 Issue Invoice Tx Args
#[derive(Clone, Serialize, Deserialize)]
pub struct IssueInvoiceTxArgs {
    /// The human readable account name to which the received funds should be added
    /// overriding whatever the active account is as set via the
    /// [`set_active_account`](../grin_wallet_api/owner/struct.Owner.html#method.set_active_account) method.
    #[serde(default)]
    pub dest_acct_name: Option<String>,
    /// The invoice amount in nanogrins. (`1 G = 1_000_000_000nG`)
    #[serde(with = "secp_ser::string_or_u64")]
    pub amount: u64,
    /// Optional message, that will be signed
    #[serde(default)]
    pub message: Option<String>,
    /// Optionally set the output target slate version (acceptable
    /// down to the minimum slate version compatible with the current. If `None` the slate
    /// is generated with the latest version.
    #[serde(default)]
    pub target_slate_version: Option<u16>,
    /// recipient address
    #[serde(default)]
    pub address: Option<String>,
}

impl Default for IssueInvoiceTxArgs {
    fn default() -> IssueInvoiceTxArgs {
        IssueInvoiceTxArgs {
            dest_acct_name: None,
            amount: 0,
            message: None,
            target_slate_version: None,
            address: None,
        }
    }
}

/// Fees in block to use for coinbase amount calculation
#[derive(Serialize, Deserialize, Debug, Clone)]
pub struct BlockFees {
    /// fees
    #[serde(with = "secp_ser::string_or_u64")]
    pub fees: u64,
    /// height
    #[serde(with = "secp_ser::string_or_u64")]
    pub height: u64,
    /// key id
    pub key_id: Option<Identifier>,
}

impl BlockFees {
    /// return key id
    pub fn key_id(&self) -> Option<Identifier> {
        self.key_id.clone()
    }
}

/// Map Outputdata to commits
#[derive(Serialize, Deserialize, Debug, Clone)]
pub struct OutputCommitMapping {
    /// Output Data
    pub output: OutputData,
    /// The commit
    #[serde(
    serialize_with = "secp_ser::as_hex",
    deserialize_with = "secp_ser::commitment_from_hex"
    )]
    pub commit: pedersen::Commitment,
}

/// Node height result
#[derive(Serialize, Deserialize, Debug, Clone)]
pub struct NodeHeightResult {
    /// Last known height
    #[serde(with = "secp_ser::string_or_u64")]
    pub height: u64,
    /// Hash
    pub header_hash: String,
    /// Whether this height was updated from the node
    pub updated_from_node: bool,
}

/// Version request result
#[derive(Serialize, Deserialize, Debug, Clone)]
pub struct VersionInfo {
    /// API version
    pub foreign_api_version: u16,
    /// Slate version
    pub supported_slate_versions: Vec<SlateVersion>,
}

/// Packaged Payment Proof
#[derive(Serialize, Deserialize, Debug, Clone)]
pub struct PaymentProof {
    /// Amount
    #[serde(with = "secp_ser::string_or_u64")]
    pub amount: u64,
    /// Kernel Excess
    #[serde(
    serialize_with = "secp_ser::as_hex",
    deserialize_with = "secp_ser::commitment_from_hex"
    )]
    pub excess: pedersen::Commitment,
    /// Recipient Wallet Address
    pub recipient_address: ProvableAddress,
    /// Recipient Signature
    pub recipient_sig: String,
    /// Sender Wallet Address
    pub sender_address: ProvableAddress,
    /// Sender Signature
    pub sender_sig: String,
}

/// Init swap operation
#[derive(Serialize, Deserialize, Debug, Clone)]
pub struct SwapStartArgs {
<<<<<<< HEAD
	/// MWC to send
	pub mwc_amount: u64,
	/// Secondary currency
	pub secondary_currency: String,
	/// BTC to recieve
	pub secondary_amount: u64,
	/// Secondary currency redeem address
	pub secondary_redeem_address: String,
	/// Locking order (True, seller does locking first)
	pub seller_lock_first: bool,
	/// Minimum confirmation number for the inputs to spend
	pub minimum_confirmations: Option<u64>,
	/// Needed confirmations for MWC Lock transacition
	pub required_mwc_lock_confirmations: u64,
	/// Needed confirmations for BTC Lock transacition
	pub required_secondary_lock_confirmations: u64,
	/// MWC lock time interval
	pub mwc_lock_time_seconds: u64,
	/// Time interval needed to Buyer to redeem BTC. Btc lock: mwc_lock_time_seconds + seller_redeem_time
	pub seller_redeem_time: u64,

=======
    /// MWC to send
    pub mwc_amount: u64,
    /// Secondary currency
    pub secondary_currency: String,
    /// BTC to recieve
    pub secondary_amount: u64,
    /// Secondary currency redeem address
    pub secondary_redeem_address: String,
    /// Minimum confirmation number for the inputs to spend
    pub minimum_confirmations: Option<u64>,
    /// Needed confirmations for MWC Lock transacition
    pub required_mwc_lock_confirmations: u64,
    /// Needed confirmations for BTC Lock transacition
    pub required_secondary_lock_confirmations: u64,
    /// MWC lock time interval
    pub mwc_lock_time_seconds: u64,
    /// Time interval needed to Buyer to redeem BTC. Btc lock: mwc_lock_time_seconds + seller_redeem_time
    pub seller_redeem_time: u64,
>>>>>>> 5c7901ee
}<|MERGE_RESOLUTION|>--- conflicted
+++ resolved
@@ -321,7 +321,6 @@
 /// Init swap operation
 #[derive(Serialize, Deserialize, Debug, Clone)]
 pub struct SwapStartArgs {
-<<<<<<< HEAD
 	/// MWC to send
 	pub mwc_amount: u64,
 	/// Secondary currency
@@ -343,24 +342,5 @@
 	/// Time interval needed to Buyer to redeem BTC. Btc lock: mwc_lock_time_seconds + seller_redeem_time
 	pub seller_redeem_time: u64,
 
-=======
-    /// MWC to send
-    pub mwc_amount: u64,
-    /// Secondary currency
-    pub secondary_currency: String,
-    /// BTC to recieve
-    pub secondary_amount: u64,
-    /// Secondary currency redeem address
-    pub secondary_redeem_address: String,
-    /// Minimum confirmation number for the inputs to spend
-    pub minimum_confirmations: Option<u64>,
-    /// Needed confirmations for MWC Lock transacition
-    pub required_mwc_lock_confirmations: u64,
-    /// Needed confirmations for BTC Lock transacition
-    pub required_secondary_lock_confirmations: u64,
-    /// MWC lock time interval
-    pub mwc_lock_time_seconds: u64,
-    /// Time interval needed to Buyer to redeem BTC. Btc lock: mwc_lock_time_seconds + seller_redeem_time
-    pub seller_redeem_time: u64,
->>>>>>> 5c7901ee
+
 }