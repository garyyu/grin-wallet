// Copyright 2019 The Grin Developers
// Licensed under the Apache License, Version 2.0 (the "License");
// you may not use this file except in compliance with the License.
// You may obtain a copy of the License at
//
//     http://www.apache.org/licenses/LICENSE-2.0
//
// Unless required by applicable law or agreed to in writing, software
// distributed under the License is distributed on an "AS IS" BASIS,
// WITHOUT WARRANTIES OR CONDITIONS OF ANY KIND, either express or implied.
// See the License for the specific language governing permissions and
// limitations under the License.

//! core::libtx specific tests
<<<<<<< HEAD
use grin_wallet_libwallet::Slate;
=======
//use grin_wallet_libwallet::Slate;
>>>>>>> 573505ff

// test all slate conversions
/* TODO: Turn back on upon release of new slate version
#[test]
fn slate_conversions() {
	// Test V0 to V2
	let v0 = include_str!("slates/v0.slate");
	let res = Slate::deserialize_upgrade(&v0);
	assert!(res.is_ok());
	// should serialize as latest
	let mut res = res.unwrap();
	assert_eq!(res.version_info.orig_version, 0);
	res.version_info.orig_version = 2;
	let s = serde_json::to_string(&res);
	assert!(s.is_ok());
	let s = s.unwrap();
	let v = Slate::parse_slate_version(&s);
	assert!(v.is_ok());
	assert_eq!(v.unwrap(), 2);
	println!("v0 -> v2: {}", s);

	// Test V1 to V2
	let v1 = include_str!("slates/v1.slate");
	let res = Slate::deserialize_upgrade(&v1);
	assert!(res.is_ok());
	// should serialize as latest
	let mut res = res.unwrap();
	assert_eq!(res.version_info.orig_version, 1);
	res.version_info.orig_version = 2;
	let s = serde_json::to_string(&res);
	assert!(s.is_ok());
	let s = s.unwrap();
	let v = Slate::parse_slate_version(&s);
	assert!(v.is_ok());
	assert_eq!(v.unwrap(), 2);
	println!("v1 -> v2: {}", s);

	// V2 -> V2, check version
	let v2 = include_str!("slates/v2.slate");
	let res = Slate::deserialize_upgrade(&v2);
	assert!(res.is_ok());
	let res = res.unwrap();
	assert_eq!(res.version_info.orig_version, 2);
	let s = serde_json::to_string(&res);
	assert!(s.is_ok());
	let s = s.unwrap();
	let v = Slate::parse_slate_version(&s);
	assert!(v.is_ok());
	assert_eq!(v.unwrap(), 2);

	// Downgrade to V1
	let v2 = include_str!("slates/v2.slate");
	let res = Slate::deserialize_upgrade(&v2);
	assert!(res.is_ok());
	let mut res = res.unwrap();
	// downgrade
	res.version_info.orig_version = 1;
	let s = serde_json::to_string(&res);
	assert!(s.is_ok());
	let s = s.unwrap();
	let v = Slate::parse_slate_version(&s);
	assert!(v.is_ok());
	assert_eq!(v.unwrap(), 1);
	println!("v2 -> v1: {}", s);

	// Downgrade to V0
	let v2 = include_str!("slates/v2.slate");
	let res = Slate::deserialize_upgrade(&v2);
	assert!(res.is_ok());
	let mut res = res.unwrap();
	// downgrade
	res.version_info.orig_version = 0;
	let s = serde_json::to_string(&res);
	assert!(s.is_ok());
	let s = s.unwrap();
	let v = Slate::parse_slate_version(&s);
	assert!(v.is_ok());
	assert_eq!(v.unwrap(), 0);
	println!("v2 -> v0: {}", s);
<<<<<<< HEAD
}
=======
}
*/
>>>>>>> 573505ff
<|MERGE_RESOLUTION|>--- conflicted
+++ resolved
@@ -12,11 +12,7 @@
 // limitations under the License.
 
 //! core::libtx specific tests
-<<<<<<< HEAD
-use grin_wallet_libwallet::Slate;
-=======
 //use grin_wallet_libwallet::Slate;
->>>>>>> 573505ff
 
 // test all slate conversions
 /* TODO: Turn back on upon release of new slate version
@@ -96,9 +92,5 @@
 	assert!(v.is_ok());
 	assert_eq!(v.unwrap(), 0);
 	println!("v2 -> v0: {}", s);
-<<<<<<< HEAD
 }
-=======
-}
-*/
->>>>>>> 573505ff
+*/