--- conflicted
+++ resolved
@@ -18,10 +18,7 @@
 use grin_wallet_config::WalletConfig;
 use grin_wallet_impls::{HTTPNodeClient, WalletSeed, SEED_FILE};
 use grin_wallet_libwallet::NodeClient;
-<<<<<<< HEAD
-=======
 use semver::Version;
->>>>>>> 573505ff
 use std::path::PathBuf;
 use std::thread;
 use std::time::Duration;
@@ -50,38 +47,12 @@
 	// just get defaults from the global config
 	let wallet_config = config.members.unwrap().wallet;
 
-<<<<<<< HEAD
-	// TODO: Very temporary code to obsolete grin wallet for the first hard fork
-	// All tx operations call get_chain_height as a first order of business,
-	// so this is the most non-intrusive place to put this
-=======
 	// Check the node version info, and exit with report if we're not compatible
->>>>>>> 573505ff
 	let mut node_client = HTTPNodeClient::new(&wallet_config.check_node_api_http_addr, None);
 	let global_wallet_args = wallet_args::parse_global_args(&wallet_config, &wallet_args)
 		.expect("Can't read configuration file");
 	node_client.set_node_api_secret(global_wallet_args.node_api_secret.clone());
 
-<<<<<<< HEAD
-	match node_client.clone().chain_height() {
-		Ok(h) => {
-			if h >= 262080 {
-				let err_str = "This version of grin-wallet is obsolete as of block 252080. Please download v2.0.0 from https://github.com/mimblewimble/grin-wallet/releases";
-				error!("{}", err_str);
-				println!();
-				println!("***************");
-				println!("{}", err_str);
-				println!("***************");
-				println!("(You can still view your balances by disconnecting from the grin node, however you will not be able to transact until you upgrade)");
-				println!();
-				return 1;
-			}
-		}
-		// just continue if can't connect to node, as user won't be able to do
-		// anything meaninful anyhow
-		Err(_) => {}
-	}
-=======
 	// This will also cache the node version info for calls to foreign API check middleware
 	if let Some(v) = node_client.clone().get_version_info() {
 		// Isn't going to happen just yet (as of 2.0.0) but keep this here for
@@ -99,7 +70,6 @@
 		}
 	}
 	// ... if node isn't available, allow offline functions
->>>>>>> 573505ff
 
 	let res = wallet_args::wallet_command(wallet_args, wallet_config, node_client);
 
