--- conflicted
+++ resolved
@@ -17,13 +17,8 @@
 use crate::api::{self, ApiServer, BasicAuthMiddleware, ResponseFuture, Router, TLSConfig};
 use crate::keychain::Keychain;
 use crate::libwallet::{
-<<<<<<< HEAD
-	CbData, Error, ErrorKind, InitTxArgs, NodeClient, OutputCommitMapping, SendTXArgs, Slate,
-	TxLogEntry, WalletBackend, WalletInfo,
-=======
 	Error, ErrorKind, NodeClient, NodeVersionInfo, Slate, WalletBackend, CURRENT_SLATE_VERSION,
 	GRIN_BLOCK_HEADER_VERSION,
->>>>>>> 573505ff
 };
 use crate::util::to_base64;
 use crate::util::Mutex;
@@ -193,478 +188,6 @@
 
 type WalletResponseFuture = Box<dyn Future<Item = Response<Body>, Error = Error> + Send>;
 
-<<<<<<< HEAD
-/// API Handler/Wrapper for owner functions
-pub struct OwnerAPIHandler<T: ?Sized, C, K>
-where
-	T: WalletBackend<C, K> + Send + Sync + 'static,
-	C: NodeClient + 'static,
-	K: Keychain + 'static,
-{
-	/// Wallet instance
-	pub wallet: Arc<Mutex<T>>,
-	phantom: PhantomData<K>,
-	phantom_c: PhantomData<C>,
-}
-
-impl<T: ?Sized, C, K> OwnerAPIHandler<T, C, K>
-where
-	T: WalletBackend<C, K> + Send + Sync + 'static,
-	C: NodeClient + 'static,
-	K: Keychain + 'static,
-{
-	/// Create a new owner API handler for GET methods
-	pub fn new(wallet: Arc<Mutex<T>>) -> OwnerAPIHandler<T, C, K> {
-		OwnerAPIHandler {
-			wallet,
-			phantom: PhantomData,
-			phantom_c: PhantomData,
-		}
-	}
-
-	pub fn retrieve_outputs(
-		&self,
-		req: &Request<Body>,
-		api: Owner<T, C, K>,
-	) -> Result<(bool, Vec<OutputCommitMapping>), Error> {
-		let mut update_from_node = false;
-		let mut id = None;
-		let mut show_spent = false;
-		let params = parse_params(req);
-
-		if let Some(_) = params.get("refresh") {
-			update_from_node = true;
-		}
-		if let Some(_) = params.get("show_spent") {
-			show_spent = true;
-		}
-		if let Some(ids) = params.get("tx_id") {
-			if let Some(x) = ids.first() {
-				id = Some(x.parse().unwrap());
-			}
-		}
-		api.retrieve_outputs(show_spent, update_from_node, id)
-	}
-
-	pub fn retrieve_txs(
-		&self,
-		req: &Request<Body>,
-		api: Owner<T, C, K>,
-	) -> Result<(bool, Vec<TxLogEntry>), Error> {
-		let mut tx_id = None;
-		let mut tx_slate_id = None;
-		let mut update_from_node = false;
-
-		let params = parse_params(req);
-
-		if let Some(_) = params.get("refresh") {
-			update_from_node = true;
-		}
-		if let Some(ids) = params.get("id") {
-			if let Some(x) = ids.first() {
-				tx_id = Some(x.parse().unwrap());
-			}
-		}
-		if let Some(tx_slate_ids) = params.get("tx_id") {
-			if let Some(x) = tx_slate_ids.first() {
-				tx_slate_id = Some(x.parse().unwrap());
-			}
-		}
-		api.retrieve_txs(update_from_node, tx_id, tx_slate_id)
-	}
-
-	pub fn retrieve_stored_tx(
-		&self,
-		req: &Request<Body>,
-		api: Owner<T, C, K>,
-	) -> Result<(bool, Option<Transaction>), Error> {
-		let params = parse_params(req);
-		if let Some(id_string) = params.get("id") {
-			match id_string[0].parse() {
-				Ok(id) => match api.retrieve_txs(true, Some(id), None) {
-					Ok((_, txs)) => {
-						let stored_tx = api.get_stored_tx(&txs[0])?;
-						Ok((txs[0].confirmed, stored_tx))
-					}
-					Err(e) => {
-						error!("retrieve_stored_tx: failed with error: {}", e);
-						Err(e)
-					}
-				},
-				Err(e) => {
-					error!("retrieve_stored_tx: could not parse id: {}", e);
-					Err(ErrorKind::TransactionDumpError(
-						"retrieve_stored_tx: cannot dump transaction. Could not parse id in request.",
-					).into())
-				}
-			}
-		} else {
-			Err(ErrorKind::TransactionDumpError(
-				"retrieve_stored_tx: Cannot retrieve transaction. Missing id param in request.",
-			)
-			.into())
-		}
-	}
-
-	pub fn retrieve_summary_info(
-		&self,
-		req: &Request<Body>,
-		api: Owner<T, C, K>,
-	) -> Result<(bool, WalletInfo), Error> {
-		let mut minimum_confirmations = 1; // TODO - default needed here
-		let params = parse_params(req);
-		let update_from_node = params.get("refresh").is_some();
-
-		if let Some(confs) = params.get("minimum_confirmations") {
-			if let Some(x) = confs.first() {
-				minimum_confirmations = x.parse().unwrap();
-			}
-		}
-
-		api.retrieve_summary_info(update_from_node, minimum_confirmations)
-	}
-
-	pub fn node_height(
-		&self,
-		_req: &Request<Body>,
-		api: Owner<T, C, K>,
-	) -> Result<(u64, bool), Error> {
-		let res = api.node_height()?;
-		Ok((res.height, res.updated_from_node))
-	}
-
-	fn handle_get_request(&self, req: &Request<Body>) -> Result<Response<Body>, Error> {
-		let api = Owner::new(self.wallet.clone());
-
-		Ok(
-			match req
-				.uri()
-				.path()
-				.trim_end_matches("/")
-				.rsplit("/")
-				.next()
-				.unwrap()
-			{
-				"retrieve_outputs" => json_response(&self.retrieve_outputs(req, api)?),
-				"retrieve_summary_info" => json_response(&self.retrieve_summary_info(req, api)?),
-				"node_height" => json_response(&self.node_height(req, api)?),
-				"retrieve_txs" => json_response(&self.retrieve_txs(req, api)?),
-				"retrieve_stored_tx" => json_response(&self.retrieve_stored_tx(req, api)?),
-				_ => response(StatusCode::BAD_REQUEST, ""),
-			},
-		)
-	}
-
-	pub fn issue_send_tx(
-		&self,
-		req: Request<Body>,
-		api: Owner<T, C, K>,
-	) -> Box<dyn Future<Item = Slate, Error = Error> + Send> {
-		Box::new(parse_body(req).and_then(move |args: SendTXArgs| {
-			let init_args = InitTxArgs {
-				src_acct_name: None,
-				amount: args.amount,
-				minimum_confirmations: args.minimum_confirmations,
-				max_outputs: args.max_outputs as u32,
-				num_change_outputs: args.num_change_outputs as u32,
-				selection_strategy: args.selection_strategy.clone(),
-				message: args.message.clone(),
-				target_slate_version: args.target_slate_version,
-				send_args: None,
-				..Default::default()
-			};
-			let result = api.init_send_tx(init_args);
-			let mut slate = match result {
-				Ok(s) => {
-					info!(
-						"Tx created: {} grin to {} (strategy '{}')",
-						core::amount_to_hr_string(args.amount, false),
-						&args.dest,
-						args.selection_strategy.clone(),
-					);
-					s
-				}
-				Err(e) => {
-					error!("Tx not created: {}", e);
-					match e.kind() {
-						// user errors, don't backtrace
-						ErrorKind::NotEnoughFunds { .. } => {}
-						ErrorKind::Fee { .. } => {}
-						_ => {
-							// otherwise give full dump
-							error!("Backtrace: {}", e.backtrace().unwrap());
-						}
-					};
-					return Err(e);
-				}
-			};
-			match args.method.as_ref() {
-				"http" => slate = HTTPWalletCommAdapter::new().send_tx_sync(&args.dest, &slate)?,
-				"file" => {
-					FileWalletCommAdapter::new().send_tx_async(&args.dest, &slate)?;
-				}
-				"keybase" => {
-					//TODO: in case of keybase, the response might take 60s and leave the service hanging
-					slate = KeybaseWalletCommAdapter::new().send_tx_sync(&args.dest, &slate)?;
-				}
-				_ => {
-					error!("unsupported payment method: {}", args.method);
-					return Err(ErrorKind::ClientCallback(
-						"unsupported payment method".to_owned(),
-					))?;
-				}
-			}
-			api.tx_lock_outputs(&slate, 0)?;
-			if args.method != "file" {
-				slate = api.finalize_tx(&slate)?;
-			}
-			Ok(slate)
-		}))
-	}
-
-	pub fn finalize_tx(
-		&self,
-		req: Request<Body>,
-		api: Owner<T, C, K>,
-	) -> Box<dyn Future<Item = Slate, Error = Error> + Send> {
-		Box::new(
-			parse_body(req).and_then(move |slate| match api.finalize_tx(&slate) {
-				Ok(s) => ok(s.clone()),
-				Err(e) => {
-					error!("finalize_tx: failed with error: {}", e);
-					err(e)
-				}
-			}),
-		)
-	}
-
-	pub fn cancel_tx(
-		&self,
-		req: Request<Body>,
-		api: Owner<T, C, K>,
-	) -> Box<dyn Future<Item = (), Error = Error> + Send> {
-		let params = parse_params(&req);
-		if let Some(id_string) = params.get("id") {
-			Box::new(match id_string[0].parse() {
-				Ok(id) => match api.cancel_tx(Some(id), None) {
-					Ok(_) => ok(()),
-					Err(e) => {
-						error!("cancel_tx: failed with error: {}", e);
-						err(e)
-					}
-				},
-				Err(e) => {
-					error!("cancel_tx: could not parse id: {}", e);
-					err(ErrorKind::TransactionCancellationError(
-						"cancel_tx: cannot cancel transaction. Could not parse id in request.",
-					)
-					.into())
-				}
-			})
-		} else if let Some(tx_id_string) = params.get("tx_id") {
-			Box::new(match tx_id_string[0].parse() {
-				Ok(tx_id) => match api.cancel_tx(None, Some(tx_id)) {
-					Ok(_) => ok(()),
-					Err(e) => {
-						error!("cancel_tx: failed with error: {}", e);
-						err(e)
-					}
-				},
-				Err(e) => {
-					error!("cancel_tx: could not parse tx_id: {}", e);
-					err(ErrorKind::TransactionCancellationError(
-						"cancel_tx: cannot cancel transaction. Could not parse tx_id in request.",
-					)
-					.into())
-				}
-			})
-		} else {
-			Box::new(err(ErrorKind::TransactionCancellationError(
-				"cancel_tx: Cannot cancel transaction. Missing id or tx_id param in request.",
-			)
-			.into()))
-		}
-	}
-
-	pub fn post_tx(
-		&self,
-		req: Request<Body>,
-		api: Owner<T, C, K>,
-	) -> Box<dyn Future<Item = (), Error = Error> + Send> {
-		let params = match req.uri().query() {
-			Some(query_string) => form_urlencoded::parse(query_string.as_bytes())
-				.into_owned()
-				.fold(HashMap::new(), |mut hm, (k, v)| {
-					hm.entry(k).or_insert(vec![]).push(v);
-					hm
-				}),
-			None => HashMap::new(),
-		};
-		let fluff = params.get("fluff").is_some();
-		Box::new(parse_body(req).and_then(
-			move |slate: Slate| match api.post_tx(&slate.tx, fluff) {
-				Ok(_) => ok(()),
-				Err(e) => {
-					error!("post_tx: failed with error: {}", e);
-					err(e)
-				}
-			},
-		))
-	}
-
-	pub fn repost(
-		&self,
-		req: Request<Body>,
-		api: Owner<T, C, K>,
-	) -> Box<dyn Future<Item = (), Error = Error> + Send> {
-		let params = parse_params(&req);
-		let mut id_int: Option<u32> = None;
-		let mut tx_uuid: Option<Uuid> = None;
-
-		if let Some(id_string) = params.get("id") {
-			match id_string[0].parse() {
-				Ok(id) => id_int = Some(id),
-				Err(e) => {
-					error!("repost: could not parse id: {}", e);
-					return Box::new(err(ErrorKind::GenericError(
-						"repost: cannot repost transaction. Could not parse id in request."
-							.to_owned(),
-					)
-					.into()));
-				}
-			}
-		} else if let Some(tx_id_string) = params.get("tx_id") {
-			match tx_id_string[0].parse() {
-				Ok(tx_id) => tx_uuid = Some(tx_id),
-				Err(e) => {
-					error!("repost: could not parse tx_id: {}", e);
-					return Box::new(err(ErrorKind::GenericError(
-						"repost: cannot repost transaction. Could not parse tx_id in request."
-							.to_owned(),
-					)
-					.into()));
-				}
-			}
-		} else {
-			return Box::new(err(ErrorKind::GenericError(
-				"repost: Cannot repost transaction. Missing id or tx_id param in request."
-					.to_owned(),
-			)
-			.into()));
-		}
-
-		let res = api.retrieve_txs(true, id_int, tx_uuid);
-		if let Err(e) = res {
-			return Box::new(err(ErrorKind::GenericError(format!(
-				"repost: cannot repost transaction. retrieve_txs failed, err: {:?}",
-				e
-			))
-			.into()));
-		}
-		let (_, txs) = res.unwrap();
-		let res = api.get_stored_tx(&txs[0]);
-		if let Err(e) = res {
-			return Box::new(err(ErrorKind::GenericError(format!(
-				"repost: cannot repost transaction. get_stored_tx failed, err: {:?}",
-				e
-			))
-			.into()));
-		}
-		let stored_tx = res.unwrap();
-		if stored_tx.is_none() {
-			error!(
-				"Transaction with id {:?}/{:?} does not have transaction data. Not reposting.",
-				id_int, tx_uuid,
-			);
-			return Box::new(err(ErrorKind::GenericError(
-				"repost: Cannot repost transaction. Missing id or tx_id param in request."
-					.to_owned(),
-			)
-			.into()));
-		}
-
-		let fluff = params.get("fluff").is_some();
-		Box::new(match api.post_tx(&stored_tx.unwrap(), fluff) {
-			Ok(_) => ok(()),
-			Err(e) => {
-				error!("repost: failed with error: {}", e);
-				err(e)
-			}
-		})
-	}
-
-	fn handle_post_request(&self, req: Request<Body>) -> WalletResponseFuture {
-		let api = Owner::new(self.wallet.clone());
-		match req
-			.uri()
-			.path()
-			.trim_end_matches("/")
-			.rsplit("/")
-			.next()
-			.unwrap()
-		{
-			"issue_send_tx" => Box::new(
-				self.issue_send_tx(req, api)
-					.and_then(|slate| ok(json_response_pretty(&slate))),
-			),
-			"finalize_tx" => Box::new(
-				self.finalize_tx(req, api)
-					.and_then(|slate| ok(json_response_pretty(&slate))),
-			),
-			"cancel_tx" => Box::new(
-				self.cancel_tx(req, api)
-					.and_then(|_| ok(response(StatusCode::OK, "{}"))),
-			),
-			"post_tx" => Box::new(
-				self.post_tx(req, api)
-					.and_then(|_| ok(response(StatusCode::OK, "{}"))),
-			),
-			"repost" => Box::new(
-				self.repost(req, api)
-					.and_then(|_| ok(response(StatusCode::OK, ""))),
-			),
-			_ => Box::new(err(ErrorKind::GenericError(
-				"Unknown error handling post request".to_owned(),
-			)
-			.into())),
-		}
-	}
-}
-
-impl<T: ?Sized, C, K> api::Handler for OwnerAPIHandler<T, C, K>
-where
-	T: WalletBackend<C, K> + Send + Sync + 'static,
-	C: NodeClient + 'static,
-	K: Keychain + 'static,
-{
-	fn get(&self, req: Request<Body>) -> ResponseFuture {
-		match self.handle_get_request(&req) {
-			Ok(r) => Box::new(ok(r)),
-			Err(e) => {
-				error!("Request Error: {:?}", e);
-				Box::new(ok(create_error_response(e)))
-			}
-		}
-	}
-
-	fn post(&self, req: Request<Body>) -> ResponseFuture {
-		Box::new(
-			self.handle_post_request(req)
-				.and_then(|r| ok(r))
-				.or_else(|e| {
-					error!("Request Error: {:?}", e);
-					ok(create_error_response(e))
-				}),
-		)
-	}
-
-	fn options(&self, _req: Request<Body>) -> ResponseFuture {
-		Box::new(ok(create_ok_response("{}")))
-	}
-}
-
-=======
->>>>>>> 573505ff
 /// V2 API Handler/Wrapper for owner functions
 pub struct OwnerAPIHandlerV2<T: ?Sized, C, K>
 where
@@ -742,110 +265,6 @@
 	}
 }
 
-<<<<<<< HEAD
-/// API Handler/Wrapper for foreign functions
-pub struct ForeignAPIHandler<T: ?Sized, C, K>
-where
-	T: WalletBackend<C, K> + Send + Sync + 'static,
-	C: NodeClient + 'static,
-	K: Keychain + 'static,
-{
-	/// Wallet instance
-	pub wallet: Arc<Mutex<T>>,
-	phantom: PhantomData<K>,
-	phantom_c: PhantomData<C>,
-}
-
-impl<T: ?Sized, C, K> ForeignAPIHandler<T, C, K>
-where
-	T: WalletBackend<C, K> + Send + Sync + 'static,
-	C: NodeClient + 'static,
-	K: Keychain + 'static,
-{
-	/// create a new api handler
-	pub fn new(wallet: Arc<Mutex<T>>) -> ForeignAPIHandler<T, C, K> {
-		ForeignAPIHandler {
-			wallet,
-			phantom: PhantomData,
-			phantom_c: PhantomData,
-		}
-	}
-
-	fn build_coinbase(
-		&self,
-		req: Request<Body>,
-		api: Foreign<T, C, K>,
-	) -> Box<dyn Future<Item = CbData, Error = Error> + Send> {
-		Box::new(parse_body(req).and_then(move |block_fees| api.build_coinbase(&block_fees)))
-	}
-
-	fn receive_tx(
-		&self,
-		req: Request<Body>,
-		api: Foreign<T, C, K>,
-	) -> Box<dyn Future<Item = Slate, Error = Error> + Send> {
-		Box::new(parse_body(req).and_then(
-			//TODO: No way to insert a message from the params
-			move |slate_str: String| {
-				let slate: Slate = Slate::deserialize_upgrade(&slate_str).unwrap();
-				if let Err(e) = api.verify_slate_messages(&slate) {
-					error!("Error validating participant messages: {}", e);
-					err(e)
-				} else {
-					match api.receive_tx(&slate, None, None) {
-						Ok(s) => ok(s),
-						Err(e) => {
-							error!("receive_tx: failed with error: {}", e);
-							err(e)
-						}
-					}
-				}
-			},
-		))
-	}
-
-	fn handle_request(&self, req: Request<Body>) -> WalletResponseFuture {
-		let api = Foreign::new(self.wallet.clone());
-		match req
-			.uri()
-			.path()
-			.trim_end_matches("/")
-			.rsplit("/")
-			.next()
-			.unwrap()
-		{
-			"build_coinbase" => Box::new(
-				self.build_coinbase(req, api)
-					.and_then(|res| ok(json_response(&res))),
-			),
-			"receive_tx" => Box::new(
-				self.receive_tx(req, api)
-					.and_then(|res| ok(json_response(&res))),
-			),
-			_ => Box::new(ok(response(StatusCode::BAD_REQUEST, "unknown action"))),
-		}
-	}
-}
-impl<T: ?Sized, C, K> api::Handler for ForeignAPIHandler<T, C, K>
-where
-	T: WalletBackend<C, K> + Send + Sync + 'static,
-	C: NodeClient + Send + Sync + 'static,
-	K: Keychain + 'static,
-{
-	fn post(&self, req: Request<Body>) -> ResponseFuture {
-		Box::new(self.handle_request(req).and_then(|r| ok(r)).or_else(|e| {
-			error!("Request Error: {:?}", e);
-			ok(create_error_response(e))
-		}))
-	}
-
-	fn options(&self, _req: Request<Body>) -> ResponseFuture {
-		Box::new(ok(create_ok_response("{}")))
-	}
-}
-
-=======
->>>>>>> 573505ff
 /// V2 API Handler/Wrapper for foreign functions
 pub struct ForeignAPIHandlerV2<T: ?Sized, C, K>
 where
