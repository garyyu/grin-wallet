[package]
name = "grin_wallet_util"
<<<<<<< HEAD
version = "1.1.0"
=======
version = "2.0.0-beta.1"
>>>>>>> 573505ff
authors = ["Grin Developers <mimblewimble@lists.launchpad.net>"]
description = "Util, for generic utilities and to re-export grin crates"
license = "Apache-2.0"
repository = "https://github.com/mimblewimble/grin-wallet"
keywords = [ "crypto", "grin", "mimblewimble" ]
workspace = ".."
edition = "2018"

[dependencies]
rand = "0.5"
serde = "1"
serde_derive = "1"
toml = "0.4"
dirs = "1.0.3"

# For Release
<<<<<<< HEAD
grin_core = "1.1.0"
grin_keychain = "1.1.0"
grin_chain = "1.1.0"
grin_util = "1.1.0"
grin_api = "1.1.0"
grin_store = "1.1.0"

# For beta release
# grin_core = { git = "https://github.com/mimblewimble/grin", tag = "v1.1.0-beta.2" }
# grin_keychain = { git = "https://github.com/mimblewimble/grin", tag = "v1.1.0-beta.2" }
# grin_chain = { git = "https://github.com/mimblewimble/grin", tag = "v1.1.0-beta.2" }
# grin_util = { git = "https://github.com/mimblewimble/grin", tag = "v1.1.0-beta.2" }
# grin_api = { git = "https://github.com/mimblewimble/grin", tag = "v1.1.0-beta.2" }
# grin_store = { git = "https://github.com/mimblewimble/grin", tag = "v1.1.0-beta.2" }

# For bleeding edge
# grin_core = { git = "https://github.com/mimblewimble/grin", branch = "master" }
# grin_keychain = { git = "https://github.com/mimblewimble/grin", branch = "master" }
# grin_chain = { git = "https://github.com/mimblewimble/grin", branch = "master" }
# grin_util = { git = "https://github.com/mimblewimble/grin", branch = "master" }
# grin_api = { git = "https://github.com/mimblewimble/grin", branch = "master" }
# grin_store = { git = "https://github.com/mimblewimble/grin", branch = "master" }
=======
#grin_core = "1.1.0"
#grin_keychain = "1.1.0"
#grin_chain = "1.1.0"
#grin_util = "1.1.0"
#grin_api = "1.1.0"
#grin_store = "1.1.0"

# For beta release
grin_core = { git = "https://github.com/mimblewimble/grin", tag = "v2.0.0-beta.1" }
grin_keychain = { git = "https://github.com/mimblewimble/grin", tag = "v2.0.0-beta.1" }
grin_chain = { git = "https://github.com/mimblewimble/grin", tag = "v2.0.0-beta.1" }
grin_util = { git = "https://github.com/mimblewimble/grin", tag = "v2.0.0-beta.1" }
grin_api = { git = "https://github.com/mimblewimble/grin", tag = "v2.0.0-beta.1" }
grin_store = { git = "https://github.com/mimblewimble/grin", tag = "v2.0.0-beta.1" }

# For bleeding edge
#grin_core = { git = "https://github.com/mimblewimble/grin", branch = "milestone/2.0.0" }
#grin_keychain = { git = "https://github.com/mimblewimble/grin", branch = "milestone/2.0.0" }
#grin_chain = { git = "https://github.com/mimblewimble/grin", branch = "milestone/2.0.0" }
#grin_util = { git = "https://github.com/mimblewimble/grin", branch = "milestone/2.0.0" }
#grin_api = { git = "https://github.com/mimblewimble/grin", branch = "milestone/2.0.0" }
#grin_store = { git = "https://github.com/mimblewimble/grin", branch = "milestone/2.0.0" }
>>>>>>> 573505ff

# For local testing
#grin_core = { path = "../../grin/core", version= "1.1.0-beta.2"}
#grin_keychain = { path = "../../grin/keychain", version= "1.1.0-beta.2"}
#grin_chain = { path = "../../grin/chain", version= "1.1.0-beta.2"}
#grin_util = { path = "../../grin/util", version= "1.1.0-beta.2"}
#grin_api = { path = "../../grin/api", version= "1.1.0-beta.2"}
#grin_store = { path = "../../grin/store", version= "1.1.0-beta.2"}

[dev-dependencies]
pretty_assertions = "0.5.1"<|MERGE_RESOLUTION|>--- conflicted
+++ resolved
@@ -1,10 +1,6 @@
 [package]
 name = "grin_wallet_util"
-<<<<<<< HEAD
-version = "1.1.0"
-=======
 version = "2.0.0-beta.1"
->>>>>>> 573505ff
 authors = ["Grin Developers <mimblewimble@lists.launchpad.net>"]
 description = "Util, for generic utilities and to re-export grin crates"
 license = "Apache-2.0"
@@ -21,30 +17,6 @@
 dirs = "1.0.3"
 
 # For Release
-<<<<<<< HEAD
-grin_core = "1.1.0"
-grin_keychain = "1.1.0"
-grin_chain = "1.1.0"
-grin_util = "1.1.0"
-grin_api = "1.1.0"
-grin_store = "1.1.0"
-
-# For beta release
-# grin_core = { git = "https://github.com/mimblewimble/grin", tag = "v1.1.0-beta.2" }
-# grin_keychain = { git = "https://github.com/mimblewimble/grin", tag = "v1.1.0-beta.2" }
-# grin_chain = { git = "https://github.com/mimblewimble/grin", tag = "v1.1.0-beta.2" }
-# grin_util = { git = "https://github.com/mimblewimble/grin", tag = "v1.1.0-beta.2" }
-# grin_api = { git = "https://github.com/mimblewimble/grin", tag = "v1.1.0-beta.2" }
-# grin_store = { git = "https://github.com/mimblewimble/grin", tag = "v1.1.0-beta.2" }
-
-# For bleeding edge
-# grin_core = { git = "https://github.com/mimblewimble/grin", branch = "master" }
-# grin_keychain = { git = "https://github.com/mimblewimble/grin", branch = "master" }
-# grin_chain = { git = "https://github.com/mimblewimble/grin", branch = "master" }
-# grin_util = { git = "https://github.com/mimblewimble/grin", branch = "master" }
-# grin_api = { git = "https://github.com/mimblewimble/grin", branch = "master" }
-# grin_store = { git = "https://github.com/mimblewimble/grin", branch = "master" }
-=======
 #grin_core = "1.1.0"
 #grin_keychain = "1.1.0"
 #grin_chain = "1.1.0"
@@ -67,7 +39,6 @@
 #grin_util = { git = "https://github.com/mimblewimble/grin", branch = "milestone/2.0.0" }
 #grin_api = { git = "https://github.com/mimblewimble/grin", branch = "milestone/2.0.0" }
 #grin_store = { git = "https://github.com/mimblewimble/grin", branch = "milestone/2.0.0" }
->>>>>>> 573505ff
 
 # For local testing
 #grin_core = { path = "../../grin/core", version= "1.1.0-beta.2"}
